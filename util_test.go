--- conflicted
+++ resolved
@@ -81,19 +81,12 @@
 		`/dev/mapper/nvme0n1p6_crypt /dev/disk/by-id/dm-name-nvme0n1p6_crypt
 E: DEVNAME=/dev/dm-0
 `)
-<<<<<<< HEAD
-	myInfo := UdevInfo{}
-	ast := assert.New(t)
-
-	err := parseUdevInfo(data, &myInfo)
-	ast.Equal(err, nil)
-=======
-	ast := assert.New(t)
+	
+  ast := assert.New(t)
 
 	myInfo := UdevInfo{}
 	ast.Nil(parseUdevInfo(data, &myInfo))
 
->>>>>>> f26eaa23
 	ast.Equal(
 		UdevInfo{
 			Name:    "dm-0",
